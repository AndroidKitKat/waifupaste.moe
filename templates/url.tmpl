<!DOCTYPE html>
<html lang="en">
    <head>
	<meta charset="utf-8">
	<meta http-equiv="X-UA-Compatible" content="IE=edge">
	<meta name="viewport" content="width=device-width, initial-scale=1">
	<meta name="description" content="">
	<meta name="author" content="">

	<title>WaifuPaste - {{ name }}</title>

	<!-- Bootstrap core CSS -->
<<<<<<< HEAD
	<link rel="icon" href="https://waifupaste.moe/raw/favicon.png">
=======
	<link rel="icon" href="https://yld.me/raw/favicon">
	<link href="/assets/css/blugold.css" rel="stylesheet">
>>>>>>> 5544664f
	<link href="https://maxcdn.bootstrapcdn.com/font-awesome/4.7.0/css/font-awesome.min.css" rel="stylesheet">
    <link rel="stylesheet" href="https://maxcdn.bootstrapcdn.com/bootstrap/3.3.5/css/bootstrap.min.css">

	<!-- HTML5 shim and Respond.js IE8 support of HTML5 elements and media queries -->
	<!--[if lt IE 9]>
	<script src="https://oss.maxcdn.com/html5shiv/3.7.2/html5shiv.min.js"></script>
	<script src="https://oss.maxcdn.com/respond/1.4.2/respond.min.js"></script>
	<![endif]-->

	<style>
	body {
	    margin: 10px;
        background-image: url("assets/imgs/texture.png");
	}
	</style>
    </head>
    <body>
	<div class="container">

	    <div class="row">
		<div class="page-header">
		    <h1><i class="fa fa-clipboard"></i> <a href="https://waifupaste.moe/">WaifuPaste</a> - {{ name }}</h1>
		</div>
	    </div>

	    <div class="row">
		<div class="col-md-6">
		    <h2>Generated Preview URL</h2>
		    <div class="input-group">
			<input type="text" class="form-control" value="{{ preview_url }}" id="Preview_URL_to_copy" readonly>
			<span class="input-group-btn">
			    <button class="btn btn-default" type="submit" onclick="copy_url_to_clipboard('#Preview_URL_to_copy')" title="Copy Preview URL">
				<i class="fa fa-clipboard" id="URL_button_icon"></i>
			    </button>
			</span>
		    </div>
		</div>
		<div class="col-md-6">
		    <h2>Generated Raw URL</h2>
		    <div class="input-group">
			<input type="text" class="form-control" value="{{ raw_url }}" id="Raw_URL_to_copy" readonly>
			<span class="input-group-btn">
			    <button class="btn btn-default" type="submit" onclick="copy_url_to_clipboard('#Raw_URL_to_copy')" title="Copy Raw URL">
				<i class="fa fa-clipboard" id="URL_button_icon"></i>
			    </button>
			</span>
		    </div>
		</div>
	    </div>


        <img src="assets/imgs/qts/{{ img  }}.png" style="position: fixed; right: 20px; bottom:0px; z-index: -1000; opacity: 0.7">


		<footer class="text-center">
		    <p class="text-muted">
		    <small>
			Built using
			<a href="http://twitter.github.com/bootstrap/">Bootstrap</a>,
			<a href="http://fortawesome.github.com/Font-Awesome/">Font Awesome</a>,
			<a href="http://www.tornadoweb.org/en/stable/">Tornado</a>, and
			<a href="http://www.python.org/">Python</a>. Read the 
            <a href="http://waifupaste.moe/md/faq">FAQ</a>.
            <a href
		    </small>
		    </p>
		</footer>

	</div> <!-- /container -->

	<!-- Bootstrap core JavaScript
	================================================== -->
	<!-- Placed at the end of the document so the pages load faster -->
	<script src="https://ajax.googleapis.com/ajax/libs/jquery/1.11.1/jquery.min.js"></script>
	<script src="https://maxcdn.bootstrapcdn.com/bootstrap/3.3.5/js/bootstrap.min.js"></script>

	<!-- Code for using tool in browser -->
	<script src="/assets/js/index_interactive.js"></script>
    </body>
</html><|MERGE_RESOLUTION|>--- conflicted
+++ resolved
@@ -10,12 +10,7 @@
 	<title>WaifuPaste - {{ name }}</title>
 
 	<!-- Bootstrap core CSS -->
-<<<<<<< HEAD
 	<link rel="icon" href="https://waifupaste.moe/raw/favicon.png">
-=======
-	<link rel="icon" href="https://yld.me/raw/favicon">
-	<link href="/assets/css/blugold.css" rel="stylesheet">
->>>>>>> 5544664f
 	<link href="https://maxcdn.bootstrapcdn.com/font-awesome/4.7.0/css/font-awesome.min.css" rel="stylesheet">
     <link rel="stylesheet" href="https://maxcdn.bootstrapcdn.com/bootstrap/3.3.5/css/bootstrap.min.css">
 
@@ -77,7 +72,7 @@
 			<a href="http://twitter.github.com/bootstrap/">Bootstrap</a>,
 			<a href="http://fortawesome.github.com/Font-Awesome/">Font Awesome</a>,
 			<a href="http://www.tornadoweb.org/en/stable/">Tornado</a>, and
-			<a href="http://www.python.org/">Python</a>. Read the 
+			<a href="http://www.python.org/">Python</a>. Read the
             <a href="http://waifupaste.moe/md/faq">FAQ</a>.
             <a href
 		    </small>
