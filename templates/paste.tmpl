--- conflicted
+++ resolved
@@ -53,7 +53,7 @@
                             <li><a href="/{{ name  }}?style={{ style  }}">{{ style  }}</a></li>
                             {% end %}
                         </ul>
-                        
+
                     </li>
                 </ul>
 		    <h1><i class="fa fa-clipboard"></i> <a href="https://waifupaste.moe/">WaifuPaste</a> - {{ name }}</h1>
@@ -61,21 +61,17 @@
         </div>
 
 
-    
+
 <!--
 	    <div class="row">
 		<div class="page-header">
 		    <ul class="nav nav-pills pull-right">
-<<<<<<< HEAD
-			<li><a href="/raw/{{ name }}"><i class="fa fa-file"></i> RAW</a></li>
-=======
 			{% if mime_type == 'text/markdown' %}
 			<li><a href="/{{ name }}"><i class="fa fa-file-text-o"></i> Preview</a></li>
 			{% elif mime_type.startswith('text') %}
 			<li><a href="/md/{{ name }}"><i class="fa fa-file-code-o"></i> Markdown</a></li>
 			{% end %}
 			<li><a href="/raw/{{ name }}{{ file_ext }}"><i class="fa fa-file-o"></i> RAW</a></li>
->>>>>>> 5544664f
 			<li class="dropdown">
 			    <button class="btn btn-default dropdown-toggle" type="button" id="dropdownMenu1" data-toggle="dropdown" aria-haspopup="true" aria-expanded="true">
 				Style
@@ -105,7 +101,7 @@
 			<a href="http://twitter.github.com/bootstrap/">Bootstrap</a>,
 			<a href="http://fortawesome.github.com/Font-Awesome/">Font Awesome</a>,
 			<a href="http://www.tornadoweb.org/en/stable/">Tornado</a>, and
-			<a href="http://www.python.org/">Python</a>. Read the 
+			<a href="http://www.python.org/">Python</a>. Read the
             <a href="https://waifupaste.moe/md/faq">FAQ</a>.
 		    </small>
 		    </p>
